--- conflicted
+++ resolved
@@ -16,11 +16,8 @@
 
 package com.netflix.rx.eureka.server.replication;
 
-<<<<<<< HEAD
-=======
 import java.util.UUID;
 import java.util.concurrent.TimeUnit;
->>>>>>> 221c310d
 import java.util.concurrent.atomic.AtomicReference;
 
 import com.netflix.rx.eureka.client.transport.TransportClient;
@@ -38,8 +35,10 @@
 import org.slf4j.LoggerFactory;
 import rx.Observable;
 import rx.Subscriber;
+import rx.Subscription;
 import rx.functions.Action1;
 import rx.functions.Func1;
+import rx.schedulers.Schedulers;
 import rx.subjects.ReplaySubject;
 
 /**
@@ -74,15 +73,8 @@
     private final ReplaySubject<MessageConnection> singleConnectionSubject = ReplaySubject.create();
     private volatile MessageConnection connectionIfConnected;
 
-<<<<<<< HEAD
     public ClientReplicationChannel(final EurekaRegistry<InstanceInfo> registry, TransportClient transportClient) {
-=======
-    private Subscription heartbeatTickSubscription;
-
-    public ClientReplicationChannel(final EurekaRegistry<InstanceInfo> registry, TransportClient transportClient, long heartbeatIntervalMs) {
         this.replicationSource = Source.replicationSource(UUID.randomUUID().toString());  // FIXME use the serverId here and send to the replication destination
-
->>>>>>> 221c310d
         this.registry = registry;
         this.transportClient = transportClient;
         this.state = new AtomicReference<>(STATE.Idle);
@@ -93,13 +85,8 @@
     protected void startRegistryReplication() {
         connect().switchMap(new Func1<MessageConnection, Observable<ChangeNotification<InstanceInfo>>>() {
             @Override
-<<<<<<< HEAD
             public Observable<ChangeNotification<InstanceInfo>> call(MessageConnection newConnection) {
-                return registry.forInterest(Interests.forFullRegistry(), Origin.LOCAL);
-=======
-            public Observable<ChangeNotification<InstanceInfo>> call(ServerConnection newConnection) {
                 return registry.forInterest(Interests.forFullRegistry(), Source.localSource());
->>>>>>> 221c310d
             }
         }).subscribe(new Subscriber<ChangeNotification<InstanceInfo>>() {
             @Override
