apply plugin: 'release'

<<<<<<< HEAD
// Ignore release plugin's task because it calls out via GradleBuild. This is a good place to put an email to send out
task release(overwrite: true, dependsOn: commitNewVersion) << {
    // This is a good place to put an email to send out
}
commitNewVersion.dependsOn updateVersion
updateVersion.dependsOn createReleaseTag
createReleaseTag.dependsOn preTagCommit
def buildTasks = tasks.matching { it.name =~ /:build/ }
preTagCommit.dependsOn buildTasks
preTagCommit.dependsOn checkSnapshotDependencies
checkSnapshotDependencies.dependsOn confirmReleaseVersion
confirmReleaseVersion.dependsOn unSnapshotVersion
unSnapshotVersion.dependsOn checkUpdateNeeded
checkUpdateNeeded.dependsOn checkCommitNeeded
checkCommitNeeded.dependsOn initScmPlugin

[
    uploadIvyLocal: 'uploadLocal', 
    uploadArtifactory: 'artifactoryPublish', // Call out to compile against internal repository
    buildWithArtifactory: 'build' // Build against internal repository
].each { key, value ->
    // Call out to compile against internal repository
    task "${key}"(type: GradleBuild) {
        startParameter = project.gradle.startParameter.newInstance()
=======
[ uploadIvyLocal: 'uploadLocal', uploadArtifactory: 'artifactoryPublish', buildWithArtifactory: 'build' ].each { key, value ->
    // Call out to compile against internal repository
    task "${key}"(type: GradleBuild) {
        startParameter = project.gradle.startParameter.newInstance()
        doFirst {
            startParameter.projectProperties = [status: project.status]
        }
>>>>>>> 8caf8ec9
        startParameter.addInitScript( file('gradle/netflix-oss.gradle') )
        startParameter.getExcludedTaskNames().add('check')
        tasks = [ 'build', value ]
    }
}

<<<<<<< HEAD
task releaseArtifactory(dependsOn: [checkSnapshotDependencies, uploadArtifactory])

// Ensure upload happens before taggging but after all pre-checks
subprojects.each { project ->
    createReleaseTag.dependsOn releaseArtifactory
    project.uploadMavenCentral.dependsOn rootProject.checkSnapshotDependencies
    rootProject.createReleaseTag.dependsOn project.uploadMavenCentral

    gradle.taskGraph.whenReady { taskGraph ->
        if ( rootProject.status == 'release' && !taskGraph.hasTask(':release') ) {
            throw new GradleException('"release" task has to be run before uploading a release')
        }
=======
// Marker task for following code to key in on
task releaseCandidate(dependsOn: release)
task forceCandidate {
    onlyIf { gradle.taskGraph.hasTask(releaseCandidate) }
    doFirst { project.status = 'candidate' }
}
release.dependsOn(forceCandidate)

task releaseSnapshot(dependsOn: [uploadArtifactory, uploadMavenCentral])

// Ensure our versions look like the project status before publishing
task verifyStatus << {
    def hasSnapshot = version.contains('-SNAPSHOT')
    if (project.status == 'snapshot' && !hasSnapshot) {
        throw new GradleException("Version (${version}) needs -SNAPSHOT if publishing snapshot")
>>>>>>> 8caf8ec9
    }
}
uploadArtifactory.dependsOn(verifyStatus)
uploadMavenCentral.dependsOn(verifyStatus)

// Ensure upload happens before taggging but after all pre-checks
createReleaseTag.dependsOn([uploadArtifactory, uploadMavenCentral])

gradle.taskGraph.whenReady { taskGraph ->
    def hasRelease = taskGraph.hasTask('commitNewVersion')
    def indexOf = { return taskGraph.allTasks.indexOf(it) }

    if (hasRelease) {
        assert indexOf(build) < indexOf(unSnapshotVersion), 'build target has to be after unSnapshotVersion'
        assert indexOf(uploadMavenCentral) < indexOf(preTagCommit), 'preTagCommit has to be after uploadMavenCentral'
        assert indexOf(uploadArtifactory) < indexOf(preTagCommit), 'preTagCommit has to be after uploadArtifactory'
    }
}

// Prevent plugin from asking for a version number interactively
ext.'gradle.release.useAutomaticVersion' = "true"

<<<<<<< HEAD
// Prevent plugin from asking for a version number interactively
ext.'gradle.release.useAutomaticVersion' = "true"

release {
    // http://tellurianring.com/wiki/gradle/release
    failOnCommitNeeded=true
    failOnPublishNeeded=true
    failOnSnapshotDependencies=true
    failOnUnversionedFiles=true
    failOnUpdateNeeded=true
    includeProjectNameInTag=true
    revertOnFail=true
    requireBranch = null
=======
release {
    git.requireBranch = null
>>>>>>> 8caf8ec9
}<|MERGE_RESOLUTION|>--- conflicted
+++ resolved
@@ -1,31 +1,5 @@
 apply plugin: 'release'
 
-<<<<<<< HEAD
-// Ignore release plugin's task because it calls out via GradleBuild. This is a good place to put an email to send out
-task release(overwrite: true, dependsOn: commitNewVersion) << {
-    // This is a good place to put an email to send out
-}
-commitNewVersion.dependsOn updateVersion
-updateVersion.dependsOn createReleaseTag
-createReleaseTag.dependsOn preTagCommit
-def buildTasks = tasks.matching { it.name =~ /:build/ }
-preTagCommit.dependsOn buildTasks
-preTagCommit.dependsOn checkSnapshotDependencies
-checkSnapshotDependencies.dependsOn confirmReleaseVersion
-confirmReleaseVersion.dependsOn unSnapshotVersion
-unSnapshotVersion.dependsOn checkUpdateNeeded
-checkUpdateNeeded.dependsOn checkCommitNeeded
-checkCommitNeeded.dependsOn initScmPlugin
-
-[
-    uploadIvyLocal: 'uploadLocal', 
-    uploadArtifactory: 'artifactoryPublish', // Call out to compile against internal repository
-    buildWithArtifactory: 'build' // Build against internal repository
-].each { key, value ->
-    // Call out to compile against internal repository
-    task "${key}"(type: GradleBuild) {
-        startParameter = project.gradle.startParameter.newInstance()
-=======
 [ uploadIvyLocal: 'uploadLocal', uploadArtifactory: 'artifactoryPublish', buildWithArtifactory: 'build' ].each { key, value ->
     // Call out to compile against internal repository
     task "${key}"(type: GradleBuild) {
@@ -33,27 +7,12 @@
         doFirst {
             startParameter.projectProperties = [status: project.status]
         }
->>>>>>> 8caf8ec9
         startParameter.addInitScript( file('gradle/netflix-oss.gradle') )
         startParameter.getExcludedTaskNames().add('check')
         tasks = [ 'build', value ]
     }
 }
 
-<<<<<<< HEAD
-task releaseArtifactory(dependsOn: [checkSnapshotDependencies, uploadArtifactory])
-
-// Ensure upload happens before taggging but after all pre-checks
-subprojects.each { project ->
-    createReleaseTag.dependsOn releaseArtifactory
-    project.uploadMavenCentral.dependsOn rootProject.checkSnapshotDependencies
-    rootProject.createReleaseTag.dependsOn project.uploadMavenCentral
-
-    gradle.taskGraph.whenReady { taskGraph ->
-        if ( rootProject.status == 'release' && !taskGraph.hasTask(':release') ) {
-            throw new GradleException('"release" task has to be run before uploading a release')
-        }
-=======
 // Marker task for following code to key in on
 task releaseCandidate(dependsOn: release)
 task forceCandidate {
@@ -69,7 +28,6 @@
     def hasSnapshot = version.contains('-SNAPSHOT')
     if (project.status == 'snapshot' && !hasSnapshot) {
         throw new GradleException("Version (${version}) needs -SNAPSHOT if publishing snapshot")
->>>>>>> 8caf8ec9
     }
 }
 uploadArtifactory.dependsOn(verifyStatus)
@@ -92,22 +50,6 @@
 // Prevent plugin from asking for a version number interactively
 ext.'gradle.release.useAutomaticVersion' = "true"
 
-<<<<<<< HEAD
-// Prevent plugin from asking for a version number interactively
-ext.'gradle.release.useAutomaticVersion' = "true"
-
-release {
-    // http://tellurianring.com/wiki/gradle/release
-    failOnCommitNeeded=true
-    failOnPublishNeeded=true
-    failOnSnapshotDependencies=true
-    failOnUnversionedFiles=true
-    failOnUpdateNeeded=true
-    includeProjectNameInTag=true
-    revertOnFail=true
-    requireBranch = null
-=======
 release {
     git.requireBranch = null
->>>>>>> 8caf8ec9
 }