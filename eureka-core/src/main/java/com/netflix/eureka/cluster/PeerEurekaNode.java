--- conflicted
+++ resolved
@@ -131,24 +131,16 @@
      * @throws Exception
      */
     public void register(final InstanceInfo info) throws Exception {
-<<<<<<< HEAD
-        registerProcessor.process(new InstanceReplicationTask(name, Action.Register, info, null, true) {
-            public EurekaHttpResponse<Void> execute() {
-                return replicationClient.register(info);
-            }
-        });
-=======
         long expiryTime = System.currentTimeMillis() + info.getLeaseInfo().getRenewalIntervalInSecs() * 1000;
         batchingDispatcher.process(
                 taskId("register", info),
                 new InstanceReplicationTask(targetHost, Action.Register, info, null, true) {
-                    public HttpResponse<Void> execute() {
+                    public EurekaHttpResponse<Void> execute() {
                         return replicationClient.register(info);
                     }
                 },
                 expiryTime
         );
->>>>>>> 333a91e9
     }
 
     /**
@@ -162,22 +154,14 @@
      * @throws Exception
      */
     public void cancel(final String appName, final String id) throws Exception {
-<<<<<<< HEAD
-        cancelProcessor.process(new InstanceReplicationTask(name, Action.Cancel, appName, id) {
-            @Override
-            public EurekaHttpResponse<Void> execute() {
-                return replicationClient.cancel(appName, id);
-            }
-=======
         long expiryTime = System.currentTimeMillis() + maxProcessingDelayMs;
         batchingDispatcher.process(
                 taskId("cancel", appName, id),
                 new InstanceReplicationTask(targetHost, Action.Cancel, appName, id) {
                     @Override
-                    public HttpResponse<Void> execute() {
+                    public EurekaHttpResponse<Void> execute() {
                         return replicationClient.cancel(appName, id);
                     }
->>>>>>> 333a91e9
 
                     @Override
                     public void handleFailure(int statusCode, Object responseEntity) throws Throwable {
@@ -256,24 +240,16 @@
      *            the new status of the ASG.
      */
     public void statusUpdate(final String asgName, final ASGStatus newStatus) {
-<<<<<<< HEAD
-        asgStatusProcessor.process(new AsgReplicationTask(name, Action.StatusUpdate, asgName, newStatus) {
-            public EurekaHttpResponse<?> execute() {
-                return replicationClient.statusUpdate(asgName, newStatus);
-            }
-        });
-=======
         long expiryTime = System.currentTimeMillis() + maxProcessingDelayMs;
         nonBatchingDispatcher.process(
                 asgName,
                 new AsgReplicationTask(targetHost, Action.StatusUpdate, asgName, newStatus) {
-                    public HttpResponse<?> execute() {
+                    public EurekaHttpResponse<?> execute() {
                         return replicationClient.statusUpdate(asgName, newStatus);
                     }
                 },
                 expiryTime
         );
->>>>>>> 333a91e9
     }
 
     /**
@@ -291,26 +267,17 @@
      */
     public void statusUpdate(final String appName, final String id,
                              final InstanceStatus newStatus, final InstanceInfo info) {
-<<<<<<< HEAD
-        statusProcessor.process(new InstanceReplicationTask(name, Action.StatusUpdate, info, null, false) {
-            @Override
-            public EurekaHttpResponse<Void> execute() {
-                return replicationClient.statusUpdate(appName, id, newStatus, info);
-            }
-        });
-=======
         long expiryTime = System.currentTimeMillis() + maxProcessingDelayMs;
         batchingDispatcher.process(
                 taskId("statusUpdate", appName, id),
                 new InstanceReplicationTask(targetHost, Action.StatusUpdate, info, null, false) {
                     @Override
-                    public HttpResponse<Void> execute() {
+                    public EurekaHttpResponse<Void> execute() {
                         return replicationClient.statusUpdate(appName, id, newStatus, info);
                     }
                 },
                 expiryTime
         );
->>>>>>> 333a91e9
     }
 
     /**
@@ -324,25 +291,16 @@
      *            the instance information of the instance.
      */
     public void deleteStatusOverride(final String appName, final String id, final InstanceInfo info) {
-<<<<<<< HEAD
-        statusProcessor.process(new InstanceReplicationTask(name, Action.DeleteStatusOverride, info, null, false) {
-            @Override
-            public EurekaHttpResponse<Void> execute() {
-                return replicationClient.deleteStatusOverride(appName, id, info);
-            }
-        });
-=======
         long expiryTime = System.currentTimeMillis() + maxProcessingDelayMs;
         batchingDispatcher.process(
                 taskId("deleteStatusOverride", appName, id),
                 new InstanceReplicationTask(targetHost, Action.DeleteStatusOverride, info, null, false) {
                     @Override
-                    public HttpResponse<Void> execute() {
+                    public EurekaHttpResponse<Void> execute() {
                         return replicationClient.deleteStatusOverride(appName, id, info);
                     }
                 },
                 expiryTime);
->>>>>>> 333a91e9
     }
 
     /**
